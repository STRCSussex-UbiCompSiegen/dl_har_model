--- conflicted
+++ resolved
@@ -28,13 +28,7 @@
 train_on_gpu = torch.cuda.is_available()  # Check for cuda
 
 
-<<<<<<< HEAD
-def split_validate(model, train_args, dataset_args, seeds, verbose=False):
-    train_data = SensorDataset(prefix='train', **dataset_args)
-    val_data = SensorDataset(prefix='val', **dataset_args)
-    test_data = SensorDataset(prefix='test', **dataset_args)
-=======
-def split_validate(model, train_args, dataset_args, verbose=False, seeds=None):
+def split_validate(model, train_args, dataset_args, seeds=None, verbose=False):
     """
     Train model for a number of epochs using split validation.
 
@@ -47,15 +41,17 @@
 
     :return: training and validation losses, accuracies, f1 weighted and macro across epochs and raw predictions
     """
+
+    train_data = SensorDataset(prefix='train', **dataset_args)
+    val_data = SensorDataset(prefix='val', **dataset_args)
+    test_data = SensorDataset(prefix='test', **dataset_args)
     if seeds is None:
         seeds = [1]
->>>>>>> 8f70e530
     if verbose:
         print(paint("Running HAR training loop ..."))
     start_time = time.time()
 
     if verbose:
-<<<<<<< HEAD
         print(paint("Applying Train-Valid-Test Split ..."))
 
     results_array = pd.DataFrame(columns=['v_type', 'seed', 'sbj', 't_loss', 't_acc', 't_fm', 't_fw', 'v_loss', 'v_acc',
@@ -72,27 +68,6 @@
             train_model(model, train_data, val_data, seed=seed, verbose=True, **train_args)
         _, _, _, _, _, val_preds = eval_model(model, criterion, val_data, seed=seed)
         loss_test, acc_test, fm_test, fw_test, elapsed, test_preds = eval_model(model, criterion, test_data, seed=seed)
-=======
-        print(paint("Applying Split-Validation ..."))
-
-    results_array = pd.DataFrame(columns=['v_type', 'seed', 'sbj', 't_loss', 't_acc', 't_fm', 't_fw', 'v_loss', 'v_acc',
-                                          'v_fm', 'v_fw'])
-    test_array = pd.DataFrame(columns=['v_type', 'seed', 'test_loss', 'test_acc', 'test_fm', 'test_fw'])
-    preds_array = pd.DataFrame(columns=['v_type', 'seed', 'sbj', 'val_preds', 'test_preds'])
-
-    orig_path = model.path_checkpoints
-
-    train_dataset = SensorDataset(prefix='train', **dataset_args)
-    val_dataset = SensorDataset(prefix='val', **dataset_args)
-    test_dataset = SensorDataset(prefix='test', **dataset_args)
-
-    for seed in seeds:
-        model.path_checkpoints = orig_path + f"/seed_{seed}"
-        seed_torch(seed)
-
-        t_loss, t_acc, t_fm, t_fw, v_loss, v_acc, v_fm, v_fw, criterion = \
-            train_model(model, train_dataset, val_dataset, verbose=True, seed=seed, **train_args)
->>>>>>> 8f70e530
 
         results_row = {'v_type': 'split',
                        'seed': seed,
@@ -106,7 +81,6 @@
                        'v_fm': v_fm,
                        'v_fw': v_fw
                        }
-<<<<<<< HEAD
 
         tests_results_row = {'v_type': 'split',
                              'seed': seed,
@@ -115,15 +89,6 @@
                              'test_fm': fm_test,
                              'test_fw': fw_test,
                              }
-=======
-
-        results_array = results_array.append(results_row, ignore_index=True)
-
-        _, _, _, _, _, val_preds = \
-            eval_model(model, val_dataset, criterion, train_args['batch_size_test'], seed)
-        test_loss, test_acc, test_fm, test_fw, _, test_preds = \
-            eval_model(model, test_dataset, criterion, train_args['batch_size_test'], seed)
->>>>>>> 8f70e530
 
         preds_row = {'v_type': 'split',
                      'seed': seed,
@@ -132,21 +97,9 @@
                      'test_preds': test_preds.tolist(),
                      }
 
-<<<<<<< HEAD
         results_array = results_array.append(results_row, ignore_index=True)
         test_results_array = test_results_array.append(tests_results_row, ignore_index=True)
-=======
-        test_row = {'v_type': 'split',
-                    'seed': seed,
-                    'test_loss': test_loss,
-                    'test_acc': test_acc,
-                    'test_fm': test_fm,
-                    'test_fw': test_fw
-                    }
-
->>>>>>> 8f70e530
         preds_array = preds_array.append(preds_row, ignore_index=True)
-        test_array = test_array.append(test_row, ignore_index=True)
 
     elapsed = round(time.time() - start_time)
     elapsed = str(timedelta(seconds=elapsed))
@@ -168,7 +121,7 @@
     :param seeds: A list of random seeds which are used during training runs.
     :param verbose: A boolean indicating whether or not to print results.
 
-    :return: training and validation losses, accuracies, f1 weighted and macro across epochs
+    :return: training and validation losses, accuracies, f1 weighted and macro across epochs and raw predictions
     """
     if verbose:
         print(paint("Running HAR training loop ..."))
@@ -189,64 +142,11 @@
 
     for seed in seeds:
         if verbose:
-<<<<<<< HEAD
             print(paint("Running with random seed set to {0}...".format(str(seed))))
         seed_torch(seed)
         for i, val_user in enumerate(users):
 
             model.path_checkpoints = base_path_checkpoints + f"/{seed}/" + val_user
-=======
-            print("Avg. Train Loss: {:.4f}".format(np.mean(t_loss)),
-                  "Train Acc: {:.4f}".format(t_acc[-1]),
-                  "Train F1 (M): {:.4f}".format(t_fm[-1]),
-                  "Train F1 (W): {:.4f}".format(t_fw[-1]),
-                  "\nValid Loss: {:.4f}".format(np.mean(v_loss)),
-                  "Valid Acc: {:.4f}".format(v_acc[-1]),
-                  "Valid F1 (M): {:.4f}".format(v_fm[-1]),
-                  "Valid F1 (W): {:.4f}".format(v_fw[-1]))
-
-    elapsed = round(time.time() - start_time)
-    elapsed = str(timedelta(seconds=elapsed))
-    if verbose:
-        print(paint(f"Finished HAR training loop (h:m:s): {elapsed}"))
-        print(paint("--" * 50, "blue"))
-
-    return results_array, test_array, preds_array
-
-
-def loso_cross_validate(model, num_users, train_args, dataset_args, verbose=False, seeds=None):
-    """
-    Train model for a number of epochs using LOSO cross-validation.
-
-    :param model: A pytorch model for training. Must implement forward function and allow backprop.
-    :param dict train_args: A dict containing args for training. For allowed keys see train_model arguments.
-    :param dict dataset_args: A dict containing args for SensorDataset class excluding the prefix. For allowed keys see
-    SensorDataset.__init__ arguments.
-    :param int num_users: The number of users in the dataset.
-    :param verbose: A boolean indicating whether or not to print results.
-    :param list seeds: A dict containing all random seeds used for training.
-
-    :return: training and validation losses, accuracies, f1 weighted and macro across epochs and raw predictions
-    """
-    if verbose:
-        print(paint("Running HAR training loop ..."))
-    start_time = time.time()
-
-    if verbose:
-        print(paint("Applying Leave-One-Subject-Out Cross-Validation ..."))
-
-    results_array = pd.DataFrame(columns=['v_type', 'seed', 'sbj', 't_loss', 't_acc', 't_fm', 't_fw', 'v_loss', 'v_acc',
-                                          'v_fm', 'v_fw'])
-
-    preds_array = pd.DataFrame(columns=['v_type', 'seed', 'sbj', 'val_preds', 'test_preds'])
-
-    users = [f'User_{i}' for i in range(num_users)]
-    orig_path = model.path_checkpoints
-    for seed in seeds:
-        seed_torch(seed)
-        for i, val_user in enumerate(users):
-            model.path_checkpoints = orig_path + f"/seed_{seed}/user_{val_user}"
->>>>>>> 8f70e530
 
             train_users = users.copy()
             train_users.remove(val_user)
@@ -255,11 +155,7 @@
             val_dataset = SensorDataset(prefix=val_user, **dataset_args)
 
             t_loss, t_acc, t_fm, t_fw, v_loss, v_acc, v_fm, v_fw, criterion = \
-<<<<<<< HEAD
                 train_model(model, train_dataset, val_dataset, seed=seed, verbose=True, **train_args)
-=======
-                train_model(model, train_dataset, val_dataset, verbose=True, seed=seed, **train_args)
->>>>>>> 8f70e530
 
             results_row = {'v_type': 'loso',
                            'seed': seed,
@@ -275,12 +171,7 @@
                            }
             results_array = results_array.append(results_row, ignore_index=True)
 
-<<<<<<< HEAD
             _, _, _, _, _, val_preds = eval_model(model, criterion, val_dataset, seed=seed)
-=======
-            _, _, _, _, _, val_preds = \
-                eval_model(model, val_dataset, criterion, train_args['batch_size_test'], seed)
->>>>>>> 8f70e530
 
             preds_row = {'v_type': 'loso',
                          'seed': seed,
@@ -313,13 +204,8 @@
 
 def train_model(model, train_data, val_data, batch_size_train=256, batch_size_test=256, optimizer='Adam',
                 use_weights=True, lr=0.001, lr_schedule='step', lr_step=10, lr_decay=0.9, weights_init='orthogonal',
-<<<<<<< HEAD
                 epochs=300, print_freq=100, loss='CrossEntropy', smoothing=0.0, weight_decay=0.0, seed=1,
                 centerloss=False, lr_cent=1e-4, beta=0.5, mixup=False, alpha=0.5, verbose=False):
-=======
-                epochs=300, print_freq=100, loss='CrossEntropy', smoothing=0.0, weight_decay=0.0, verbose=False,
-                seed=1):
->>>>>>> 8f70e530
     """
     Train model for a number of epochs.
 
@@ -351,13 +237,9 @@
     :param int seed: Random seed which is to be used.
     :return: training and validation losses, accuracies, f1 weighted and macro across epochs
     """
-<<<<<<< HEAD
+
     loader = DataLoader(train_data, batch_size_train, True, worker_init_fn=np.random.seed(int(seed)))
     loader_val = DataLoader(val_data, batch_size_test, False, worker_init_fn=np.random.seed(int(seed)))
-=======
-    loader = DataLoader(train_data, batch_size_train, True, worker_init_fn=np.random.seed(seed))
-    loader_val = DataLoader(val_data, batch_size_test, False, worker_init_fn=np.random.seed(seed))
->>>>>>> 8f70e530
 
     if use_weights:
         class_weights = torch.from_numpy(class_weight.compute_class_weight('balanced',
