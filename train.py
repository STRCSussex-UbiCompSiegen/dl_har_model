--- conflicted
+++ resolved
@@ -10,7 +10,6 @@
 import os
 import random
 import time
-from copy import copy
 from datetime import timedelta
 
 import numpy as np
@@ -19,25 +18,15 @@
 from sklearn.utils import class_weight
 from torch.utils.data import DataLoader
 
-<<<<<<< HEAD
-from dl_har_model.eval import eval_one_epoch
+from dl_har_model.eval import eval_one_epoch, eval_model
 from utils import paint, AverageMeter
-from dl_har_model.model_utils import init_weights, init_loss, init_optimizer, init_scheduler
+from dl_har_model.model_utils import init_weights, init_loss, init_optimizer, init_scheduler, seed_torch
 from dl_har_dataloader.datasets import SensorDataset
-=======
-from dl_har_dataloader.datasets import SensorDataset
-from dl_har_model.eval import eval_one_epoch, eval_model
-from dl_har_model.model.DeepConvLSTM import DeepConvLSTM
-from utils import paint, AverageMeter
-from dl_har_model.model_utils import init_weights, apply_sliding_window, init_loss, init_optimizer, init_scheduler, \
-    seed_torch
->>>>>>> 97300006
 
 train_on_gpu = torch.cuda.is_available()  # Check for cuda
 
 
-<<<<<<< HEAD
-def loso_cross_validate(model, num_users, train_args, dataset_args, wandb_logging=False, verbose=False):
+def loso_cross_validate(model, num_users, train_args, dataset_args, wandb_logging=False, verbose=False, seed=None):
     """
     Train model for a number of epochs.
 
@@ -46,28 +35,6 @@
     :param dict train_args: A dict containing args for training. For allowed keys see train_model arguments.
     :param dict dataset_args: A dict containing args for SensorDataset class excluding the prefix. For allowed keys see
     SensorDataset.__init__ arguments.
-=======
-def cross_validate(valid_type, args, verbose=False):
-    """
-    Train model for a number of epochs.
-
-    :param dataset: A SensorDataset containing the complete data to be used for training and validation.
-    :param valid_type: Type of validation which is employed. Options: 'loso'
-    :param args: A dict containing config options for the training.
-    Required keys:
-                    'model': str, model architecture to be used (default deepconvlstm).
-                    'batch_size_train': int, number of windows to process in each training batch (default 256)
-                    'batch_size_test': int, number of windows to process in each testing batch (default 256)
-                    'optimizer': str, optimizer function to use. Options: 'Adam' or 'RMSProp'. Default 'Adam'.
-                    'use_weights': bool, whether to use weighted or non-weighted CE-loss. Default 'True'.
-                    'lr': float, maximum initial learning rate. Default 0.001.
-                    'lr_schedule': str, type of learning rate schedule to use. Default 'step'
-                    'lr_step': int, interval at which to decrease the learning rate. Default 10.
-                    'lr_decay': float, factor by which to  decay the learning rate. Default 0.9.
-                    'init_weights': str, How to initialize weights. Options 'orthogonal' or None. Default 'orthogonal'.
-                    'epochs': int, Total number of epochs to train the model for. Default 300.
-
->>>>>>> 97300006
     :param verbose: A boolean indicating whether or not to print results.
 
     :return: training and validation losses, accuracies, f1 weighted and macro across epochs
@@ -76,12 +43,13 @@
         print(paint("Running HAR training loop ..."))
     start_time = time.time()
 
-<<<<<<< HEAD
     if verbose:
         print(paint("Applying Leave-One-Subject-Out Cross-Validation ..."))
 
-    all_t_loss, all_t_acc, all_t_fm, all_t_fw = [], [], [], []
-    all_v_loss, all_v_acc, all_v_fm, all_v_fw = [], [], [], []
+    results_array = pd.DataFrame(columns=['v_type', 'seed', 'sbj', 't_loss', 't_acc', 't_fm', 't_fw', 'v_loss', 'v_acc',
+                                          'v_fm', 'v_fw'])
+
+    preds_array = pd.DataFrame(columns=['v_type', 'seed', 'sbj', 'val_preds', 'test_preds'])
 
     users = [f'User_{i}' for i in range(num_users)]
 
@@ -95,17 +63,34 @@
         train_dataset = SensorDataset(prefix=train_users, **dataset_args)
         val_dataset = SensorDataset(prefix=val_user, **dataset_args)
 
-        t_loss, t_acc, t_fm, t_fw, v_loss, v_acc, v_fm, v_fw = train_model(model, train_dataset, val_dataset, verbose=True,
-                                                                           **train_args)
-
-        all_t_loss.append(t_loss)
-        all_t_acc.append(t_acc)
-        all_t_fm.append(t_fm)
-        all_t_fw.append(t_fw)
-        all_v_loss.append(v_loss)
-        all_v_acc.append(v_acc)
-        all_v_fm.append(v_fm)
-        all_v_fw.append(v_fw)
+        t_loss, t_acc, t_fm, t_fw, v_loss, v_acc, v_fm, v_fw, criterion = train_model(model, train_dataset, val_dataset,
+                                                                                      verbose=True, **train_args)
+
+        results_row = {'v_type': 'loso',
+                               'seed': seed,
+                               'sbj': val_user,
+                               't_loss': t_loss,
+                               't_acc': t_acc,
+                               't_fm': t_fm,
+                               't_fw': t_fw,
+                               'v_loss': v_loss,
+                               'v_acc': v_acc,
+                               'v_fm': v_fm,
+                               'v_fw': v_fw
+                               }
+        results_array = results_array.append(results_row, ignore_index=True)
+
+        _, _, _, _, _, val_preds = eval_model(model, criterion, val_dataset)
+
+        preds_row = {'v_type': 'loso',
+                             'seed': seed,
+                             'sbj': val_user,
+                             'val_preds': val_preds.tolist(),
+                             'test_preds': None,
+                             }
+
+        preds_array = preds_array.append(preds_row, ignore_index=True)
+
 
         if verbose:
             print("SUBJECT: {}/{}".format(i + 1, num_users),
@@ -118,206 +103,16 @@
                   "Valid F1 (M): {:.4f}".format(v_fm[-1]),
                   "Valid F1 (W): {:.4f}".format(v_fw[-1]))
 
-    if wandb_logging:
-        wandb.log({"train_loss": wandb.plot.line_series(xs=list(range(train_args['epochs'])), ys=all_t_loss, keys=users,
-                                                        title="Training loss")})
-        wandb.log({"train_acc": wandb.plot.line_series(xs=list(range(train_args['epochs'])), ys=all_t_acc, keys=users,
-                                                       title="Training accuracy")})
-        wandb.log({"train_fm": wandb.plot.line_series(xs=list(range(train_args['epochs'])), ys=all_t_fm, keys=users,
-                                                      title="Training f1-score (macro)")})
-        wandb.log({"train_fw": wandb.plot.line_series(xs=list(range(train_args['epochs'])), ys=all_t_fw, keys=users,
-                                                      title="Training f1-score (weighted)")})
-        wandb.log({"val_loss": wandb.plot.line_series(xs=list(range(train_args['epochs'])), ys=all_v_loss, keys=users,
-                                                      title="Validation loss")})
-        wandb.log({"val_acc": wandb.plot.line_series(xs=list(range(train_args['epochs'])), ys=all_v_acc, keys=users,
-                                                     title="Validation accuracy")})
-        wandb.log({"val_fm": wandb.plot.line_series(xs=list(range(train_args['epochs'])), ys=all_v_fm, keys=users,
-                                                    title="Validation f1-score (macro)")})
-        wandb.log({"val_fw": wandb.plot.line_series(xs=list(range(train_args['epochs'])), ys=all_v_fw, keys=users,
-                                                    title="Validation f1-score (weighted)")})
+    # if wandb_logging:
+        # TODO - implement wandb logging
 
     elapsed = round(time.time() - start_time)
     elapsed = str(timedelta(seconds=elapsed))
     if verbose:
         print(paint(f"Finished HAR training loop (h:m:s): {elapsed}"))
         print(paint("--" * 50, "blue"))
-=======
-    config_dataset = {
-        "dataset": args['dataset'],
-        "window": args['window'],
-        "stride": args['stride'],
-        "stride_test": args['stride_test'],
-        "path_processed": f"data/{args['dataset']}",
-    }
-
-    results_array = pd.DataFrame(columns=['v_type', 'seed', 'sbj', 't_loss', 't_acc', 't_fm', 't_fw', 'v_loss', 'v_acc',
-                                          'v_fm', 'v_fw'])
-    test_results_array = pd.DataFrame(columns=['v_type', 'seed', 'test_loss', 'test_acc', 'test_fm', 'test_fw'])
-
-    preds_array = pd.DataFrame(columns=['v_type', 'seed', 'sbj', 'val_preds', 'test_preds'])
-
-    for seed in args['seeds']:
-        if verbose:
-            print(paint("Running with random seed set to {0}...".format(str(seed))))
-        seed_torch(seed)
-        if valid_type == 'loso':
-            if verbose:
-                print(paint("Applying Leave-One-Subject-Out Cross-Validation ..."))
-
-            dataset = SensorDataset(**config_dataset)
-
-            args['n_classes'] = dataset.n_classes
-            args['n_channels'] = dataset.n_channels
-
-            for sbj in range(dataset.num_sbj):
-                t_data, v_data = dataset.loso_split(sbj)
-                if verbose:
-                    print(paint("Training Subject {0}/{1} ...".format(str(sbj + 1), dataset.num_sbj)))
-                    print(paint("Train Dataset Size: {0}".format(len(t_data))))
-                    print(paint("Valid Dataset Size: {0}".format(len(v_data))))
-
-                t_data = copy(dataset).alter_data(t_data[:, :-1], t_data[:, -1], 'train')
-                v_data = copy(dataset).alter_data(v_data[:, :-1], v_data[:, -1], 'val')
-
-                # Normalize data wrt. statistics of the training set
-                mean = np.mean(t_data.data[:, 1:], axis=0)
-                std = np.std(t_data.data[:, 1:], axis=0)
-
-                t_data.normalize(mean, std)
-                v_data.normalize(mean, std)
-
-                train_x, train_y = apply_sliding_window(t_data.data, t_data.target, t_data.window, t_data.stride)
-                valid_x, valid_y = apply_sliding_window(v_data.data, v_data.target, v_data.window, v_data.stride)
-
-                t_data = t_data.alter_data(train_x[:, :, 1:], train_y, 'train')
-                v_data = v_data.alter_data(valid_x[:, :, 1:], valid_y, 'val')
-
-                t_loss, t_acc, t_fm, t_fw, v_loss, v_acc, v_fm, v_fw, model, criterion = train_model(t_data, v_data, args, verbose)
-
-                results_row = {'v_type': 'loso',
-                               'seed': seed,
-                               'sbj': sbj,
-                               't_loss': t_loss,
-                               't_acc': t_acc,
-                               't_fm': t_fm,
-                               't_fw': t_fw,
-                               'v_loss': v_loss,
-                               'v_acc': v_acc,
-                               'v_fm': v_fm,
-                               'v_fw': v_fw
-                               }
-                results_array = results_array.append(results_row, ignore_index=True)
-
-                _, _, _, _, _, val_preds = eval_model(model, criterion, v_data, args)
-
-                preds_row = {'v_type': 'loso',
-                             'seed': seed,
-                             'sbj': sbj,
-                             'val_preds': val_preds.tolist(),
-                             'test_preds': None,
-                             }
-
-                preds_array = preds_array.append(preds_row, ignore_index=True)
-
-                if verbose:
-                    print("SUBJECT: {}/{}".format(sbj + 1, dataset.num_sbj),
-                          "\nAvg. Train Loss: {:.4f}".format(np.mean(t_loss)),
-                          "Train Acc: {:.4f}".format(t_acc[-1]),
-                          "Train F1 (M): {:.4f}".format(t_fm[-1]),
-                          "Train F1 (W): {:.4f}".format(t_fw[-1]),
-                          "\nValid Loss: {:.4f}".format(np.mean(v_loss)),
-                          "Valid Acc: {:.4f}".format(v_acc[-1]),
-                          "Valid F1 (M): {:.4f}".format(v_fm[-1]),
-                          "Valid F1 (W): {:.4f}".format(v_fw[-1]))
-
-        elif valid_type == 'split':
-            if verbose:
-                print(paint("Applying Train-Valid Split ..."))
-            config_dataset['prefix'] = 'train'
-            t_data = SensorDataset(**config_dataset)
-            config_dataset['prefix'] = 'val'
-            v_data = SensorDataset(**config_dataset)
-            config_dataset['prefix'] = 'test'
-            test_data = SensorDataset(**config_dataset)
-
-            # Normalize data wrt. statistics of the training set
-            mean = np.mean(t_data.data[:, 1:], axis=0)
-            std = np.std(t_data.data[:, 1:], axis=0)
-
-            t_data.normalize(mean, std)
-            v_data.normalize(mean, std)
-            test_data.normalize(mean, std)
-
-            args['n_classes'] = t_data.n_classes
-            args['n_channels'] = t_data.n_channels
-
-            train_x, train_y = apply_sliding_window(t_data.data, t_data.target, t_data.window, t_data.stride)
-            valid_x, valid_y = apply_sliding_window(v_data.data, v_data.target, v_data.window, v_data.stride)
-            test_x, test_y = apply_sliding_window(v_data.data, v_data.target, v_data.window, v_data.stride_test)
-
-            t_data = t_data.alter_data(train_x[:, :, 1:], train_y, 'train')
-            v_data = v_data.alter_data(valid_x[:, :, 1:], valid_y, 'val')
-            test_data.alter_data(test_x[:, :, 1:], test_y, 'test')
-
-            t_loss, t_acc, t_fm, t_fw, v_loss, v_acc, v_fm, v_fw, model, criterion = train_model(t_data, v_data, args, verbose)
-
-            if verbose:
-                print("Avg. Train Loss: {:.4f}".format(np.mean(t_loss)),
-                      "Train Acc: {:.4f}".format(t_acc[-1]),
-                      "Train F1 (M): {:.4f}".format(t_fm[-1]),
-                      "Train F1 (W): {:.4f}".format(t_fw[-1]),
-                      "\nValid Loss: {:.4f}".format(np.mean(v_loss)),
-                      "Valid Acc: {:.4f}".format(v_acc[-1]),
-                      "Valid F1 (M): {:.4f}".format(v_fm[-1]),
-                      "Valid F1 (W): {:.4f}".format(v_fw[-1]))
-
-            results_row = {'v_type': 'split',
-                           'seed': seed,
-                           'sbj': -1,
-                           't_loss': t_loss,
-                           't_acc': t_acc,
-                           't_fm': t_fm,
-                           't_fw': t_fw,
-                           'v_loss': v_loss,
-                           'v_acc': v_acc,
-                           'v_fm': v_fm,
-                           'v_fw': v_fw
-                           }
-
-            results_array = results_array.append(results_row, ignore_index=True)
-
-            _, _, _, _, _, val_preds = eval_model(model, criterion, v_data, args)
-            loss_test, acc_test, fm_test, fw_test, elapsed, test_preds = eval_model(model, criterion, test_data, args)
-
-            tests_results_row = {'v_type': 'split',
-                                 'seed': seed,
-                                 'test_loss': loss_test,
-                                 'test_acc': acc_test,
-                                 'test_fm': fm_test,
-                                 'test_fw': fw_test,
-                                 }
-
-            preds_row = {'v_type': 'split',
-                         'seed': seed,
-                         'sbj': -1,
-                         'val_preds': val_preds.tolist(),
-                         'test_preds': test_preds.tolist(),
-                        }
-
-            test_results_array = test_results_array.append(tests_results_row, ignore_index=True)
-            preds_array = preds_array.append(preds_row, ignore_index=True)
-
-        elapsed = round(time.time() - start_time)
-        elapsed = str(timedelta(seconds=elapsed))
-        if verbose:
-            print(paint(f"Finished HAR training loop (h:m:s): {elapsed}"))
-            print(paint("--" * 50, "blue"))
-
-    if args['valid_type'] == 'split':
-        return results_array, test_results_array, preds_array
-    elif args['valid_type'] == 'loso':
-        return results_array, None, preds_array
->>>>>>> 97300006
+
+    return results_array, preds_array
 
 
 def train_model(model, train_data, val_data, batch_size_train=256, batch_size_test=256, optimizer='Adam',
@@ -328,7 +123,6 @@
 
     :param train_data: A SensorDataset containing the data to be used for training the model.
     :param val_data: A SensorDataset containing the data to be used for validating the model.
-<<<<<<< HEAD
     :param int batch_size_train: Number of windows to process in each training batch (default 256)
     :param int batch_size_test: Number of windows to process in each testing batch (default 256)
     :param str optimizer: Optimizer function to use. Options: 'Adam' or 'RMSProp'. Default 'Adam'.
@@ -343,26 +137,10 @@
     :param str loss: Loss function to use. Default 'Adam'.
     :param float smoothing: Amount of label smoothing to apply. Default 0.0 (no smoothing).
     :param float weight_decay: Amount of weight decay applied per batch. Default 0.0 (no decay).
-=======
-    :param args: A dict containing config options for the training.
-    Required keys:
-                    'model': str, model architecture to be used (default deepconvlstm).
-                    'batch_size_train': int, number of windows to process in each training batch (default 256)
-                    'batch_size_test': int, number of windows to process in each testing batch (default 256)
-                    'optimizer': str, optimizer function to use. Options: 'Adam' or 'RMSProp'. Default 'Adam'.
-                    'use_weights': bool, whether to use weighted or non-weighted CE-loss. Default 'True'.
-                    'lr': float, maximum initial learning rate. Default 0.001.
-                    'lr_schedule': str, type of learning rate schedule to use. Default 'step'
-                    'lr_step': int, interval at which to decrease the learning rate. Default 10.
-                    'lr_decay': float, factor by which to  decay the learning rate. Default 0.9.
-                    'init_weights': str, How to initialize weights. Options 'orthogonal' or None. Default 'orthogonal'.
-                    'epochs': int, Total number of epochs to train the model for. Default 300.
->>>>>>> 97300006
 
     :param verbose: A boolean indicating whether or not to print results.
     :return: training and validation losses, accuracies, f1 weighted and macro across epochs
     """
-<<<<<<< HEAD
     loader = DataLoader(train_data, batch_size_train, True)
     loader_val = DataLoader(val_data, batch_size_test, False)
 
@@ -377,27 +155,6 @@
         criterion = init_loss(loss, smoothing, class_weights.cuda()).cuda()
     else:
         criterion = init_loss(loss, smoothing, class_weights)
-=======
-    loader = DataLoader(train_data, args['batch_size_train'], True)
-    loader_val = DataLoader(val_data, args['batch_size_test'], False)
-
-    if args['model'] == 'deepconvlstm':
-        model = DeepConvLSTM(n_channels=train_data.n_channels, n_classes=args['n_classes'], dataset=args['dataset'],
-                             weights_init=args['weights_init'])
-    elif args['model'] == 'shallow_deepconvlstm':
-        model = DeepConvLSTM(n_channels=train_data.n_channels, n_classes=args['n_classes'], dataset=args['dataset'],
-                             weights_init=args['weights_init'], lstm_layers=1)
-
-    class_weights = class_weight.compute_class_weight('balanced', classes=np.unique(train_data.target + 1),
-                                                      y=train_data.target + 1)
-    criterion = init_loss(args)
-    if args['use_weights']:
-        criterion.weight = torch.FloatTensor(class_weights)
-
-    if train_on_gpu:
-        model = model.cuda()
-        criterion = criterion.cuda()
->>>>>>> 97300006
 
     optimizer = init_optimizer(model, optimizer, lr, weight_decay)
 
@@ -420,11 +177,7 @@
         if verbose:
             print("--" * 50)
             print("[-] Learning rate: ", optimizer.param_groups[0]["lr"])
-<<<<<<< HEAD
         train_one_epoch(model, loader, criterion, optimizer, print_freq, verbose)
-=======
-        train_one_epoch(model, loader, criterion, optimizer, verbose=verbose)
->>>>>>> 97300006
         loss, acc, fm, fw = eval_one_epoch(model, loader, criterion)
         loss_val, acc_val, fm_val, fw_val = eval_one_epoch(model, loader_val, criterion)
 
@@ -481,7 +234,7 @@
         if lr_step > 0:
             scheduler.step()
 
-    return t_loss, t_acc, t_fm, t_fw, v_loss, v_acc, v_fm, v_fw, model, criterion
+    return t_loss, t_acc, t_fm, t_fw, v_loss, v_acc, v_fm, v_fw, criterion
 
 
 def train_one_epoch(model, loader, criterion, optimizer, print_freq=100, verbose=False):
